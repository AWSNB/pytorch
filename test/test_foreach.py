import torch
from torch.testing._internal.common_utils import TestCase, run_tests
from torch.testing._internal.common_device_type import instantiate_device_type_tests, dtypes

class TestForeach(TestCase):
    N = 20
    H = 20
    W = 20

<<<<<<< HEAD
    def get_test_data(self, device, dtype):
        tensors = []
        for _ in range(self.N):
            tensors.append(torch.ones(self.H, self.W, device=device, dtype=dtype))

        return tensors

    # Ops with scalar
=======
>>>>>>> dcc653f5
    @dtypes(*torch.testing.get_all_dtypes())
    def test_add_scalar__same_size_tensors(self, device, dtype):
        tensors = [torch.zeros(self.H, self.W, device=device, dtype=dtype) for n in range(self.N)]

        # bool tensor + 1 will result in int64 tensor
        if dtype == torch.bool:
            torch._foreach_add_(tensors, True)
        else:
            torch._foreach_add_(tensors, 1)

        for t in tensors:
            self.assertEqual(t, torch.ones(self.H, self.W, device=device, dtype=dtype))

    @dtypes(*torch.testing.get_all_dtypes())
    def test_add_scalar_with_same_size_tensors(self, device, dtype):
        N = 20
        H = 20
        W = 20
        tensors = [torch.zeros(self.H, self.W, device=device, dtype=dtype) for n in range(self.N)]

        res = torch._foreach_add(tensors, 1)
        for t in res:
            # bool tensor + 1 will result in int64 tensor
            if dtype == torch.bool:
                dtype = torch.int64
            self.assertEqual(t, torch.ones(self.H, self.W, device=device, dtype=dtype))

    @dtypes(*torch.testing.get_all_dtypes())
    def test_add_scalar_with_different_size_tensors(self, device, dtype):
        tensors = [torch.zeros(self.H + n, self.W + n, device=device, dtype=dtype) for n in range(self.N)]
        res = torch._foreach_add(tensors, 1)

        # bool tensor + 1 will result in int64 tensor
        if dtype == torch.bool:
            dtype = torch.int64
        self.assertEqual([torch.ones(self.H + n, self.W + n, device=device, dtype=dtype) for n in range(self.N)], torch._foreach_add(tensors, 1))

    @dtypes(*torch.testing.get_all_dtypes())
    def test_add_scalar_with_empty_list_and_empty_tensor(self, device, dtype):
        # TODO: enable empty list case
        for tensors in [[torch.randn([0])]]:
            res = torch._foreach_add(tensors, 1)
            self.assertEqual(res, tensors)

            torch._foreach_add_(tensors, 1)
            self.assertEqual(res, tensors)

    @dtypes(*torch.testing.get_all_dtypes())
    def test_add_scalar_with_overlapping_tensors(self, device, dtype):
        tensors = [torch.ones(1, 1, device=device, dtype=dtype).expand(2, 1, 3)]
        expected = [torch.tensor([[[2, 2, 2]], [[2, 2, 2]]], dtype=dtype, device=device)]

        # bool tensor + 1 will result in int64 tensor
        if dtype == torch.bool: 
            expected[0] = expected[0].to(torch.int64).add(1)

        res = torch._foreach_add(tensors, 1)
        self.assertEqual(res, expected)

    def test_add_scalar_with_different_tensor_dtypes(self, device):
        tensors = [torch.tensor([1.1], dtype=torch.float, device=device), 
                   torch.tensor([1], dtype=torch.long, device=device)]

        expected = [torch.tensor([2.1], dtype=torch.float, device=device), 
                    torch.tensor([2], dtype=torch.long, device=device)]

        res = torch._foreach_add(tensors, 1)
        self.assertEqual(res, expected)

    def test_add_scalar_with_different_scalar_type(self, device):
        # int tensor with float scalar
        scalar = 1.1
        tensors = [torch.tensor([1], dtype=torch.int, device=device)]
        self.assertEqual([x + scalar for x in tensors], torch._foreach_add(tensors, scalar))

        # float tensor with int scalar
        scalar = 1
        tensors = [torch.tensor([1.1], device=device)]
        self.assertEqual([x + scalar for x in tensors], torch._foreach_add(tensors, scalar))

        # bool tensor with int scalar
        scalar = 1
        tensors = [torch.tensor([False], device=device)]
        self.assertEqual([x + scalar for x in tensors], torch._foreach_add(tensors, scalar))

        # bool tensor with float scalar
        scalar = 1.1
        tensors = [torch.tensor([False], device=device)]
        self.assertEqual([x + scalar for x in tensors], torch._foreach_add(tensors, scalar))

    @dtypes(*torch.testing.get_all_dtypes())
    def test_sub_scalar_same_size_tensors(self, device, dtype):
        if dtype == torch.bool:
            # Subtraction, the `-` operator, with a bool tensor is not supported.
            return

        tensors = self.get_test_data(device, dtype)
        res = torch._foreach_sub(tensors, 1)
        for t in res:
            if dtype == torch.bool and device == 'cpu':
                dtype = torch.int64
            self.assertEqual(t, torch.zeros(self.H, self.W, device=device, dtype=dtype))

    @dtypes(*torch.testing.get_all_dtypes())
    def test_sub_scalar__same_size_tensors(self, device, dtype):
        if dtype == torch.bool:
            # Subtraction, the `-` operator, with a bool tensor is not supported.
            return

        tensors = self.get_test_data(device, dtype)
        torch._foreach_sub_(tensors, 1)
        for t in tensors:
            if dtype == torch.bool and device == 'cpu':
                dtype = torch.int64
            self.assertEqual(t, torch.zeros(self.H, self.W, device=device, dtype=dtype))

    @dtypes(*torch.testing.get_all_dtypes())
    def test_mul_scalar_same_size_tensors(self, device, dtype):
        if dtype == torch.bool:
            return

        tensors = self.get_test_data(device, dtype)
        res = torch._foreach_mul(tensors, 3)
        for t in res:
            self.assertEqual(t, torch.ones(self.H, self.W, device=device, dtype=dtype).mul(3))

    @dtypes(*torch.testing.get_all_dtypes())
    def test_mul_scalar__same_size_tensors(self, device, dtype):
        if dtype == torch.bool:
            return

        tensors = self.get_test_data(device, dtype)
        torch._foreach_mul_(tensors, 3)
        for t in tensors:
            self.assertEqual(t, torch.ones(self.H, self.W, device=device, dtype=dtype).mul(3))

    @dtypes(*torch.testing.get_all_dtypes())
    def test_div_scalar_same_size_tensors(self, device, dtype):
        if dtype == torch.bool:
            return

        if dtype in [torch.int8, torch.int16, torch.int32, torch.int64, torch.uint8]:
            # Integer division of tensors using div or / is no longer supported
            return

        tensors = self.get_test_data(device, dtype)
        res = torch._foreach_div(tensors, 2)
        for t in res:
            self.assertEqual(t, torch.ones(self.H, self.W, device=device, dtype=dtype).div(2))

    @dtypes(*torch.testing.get_all_dtypes())
    def test_div_scalar__same_size_tensors(self, device, dtype):
        if dtype == torch.bool:
            return

        if dtype in [torch.int8, torch.int16, torch.int32, torch.int64, torch.uint8]:
            # Integer division of tensors using div or / is no longer supported
            return

        tensors = self.get_test_data(device, dtype)
        torch._foreach_div_(tensors, 2)
        for t in tensors:
            self.assertEqual(t, torch.ones(self.H, self.W, device=device, dtype=dtype).div(2))

    # Ops with list
    @dtypes(*torch.testing.get_all_dtypes())
    def test_bin_op_list_same_size_tensors(self, device, dtype):
        if dtype == torch.bool:
            return

        if dtype in [torch.int8, torch.int16, torch.int32, torch.int64, torch.uint8]:
            # Integer division of tensors using div or / is no longer supported
            return

        tensors1 = []
        tensors2 = []
        for _ in range(self.N):
            tensors1.append(torch.zeros(self.H, self.W, device=device, dtype=dtype))
            tensors2.append(torch.ones(self.H, self.W, device=device, dtype=dtype))

        res = torch._foreach_mul(tensors1, tensors2)
        for t in res:
            self.assertEqual(t, torch.zeros(self.H, self.W, device=device, dtype=dtype))

        res = torch._foreach_div(torch._foreach_add(tensors1, 4), torch._foreach_mul(tensors2, 2))
        for t in res:
            self.assertEqual(t, torch.ones(self.H, self.W, device=device, dtype=dtype).mul(2))

        res = torch._foreach_add(tensors1, tensors2)
        for t in res:
            self.assertEqual(t, torch.ones(self.H, self.W, device=device, dtype=dtype))

        res = torch._foreach_sub(res, tensors2)
        for t in res:
            self.assertEqual(t, torch.zeros(self.H, self.W, device=device, dtype=dtype))

    @dtypes(*torch.testing.get_all_dtypes())
    def test_bin_op_list_different_size_tensors(self, device, dtype):
        if dtype == torch.bool:
            return

        if dtype in [torch.int8, torch.int16, torch.int32, torch.int64, torch.uint8]:
            # Integer division of tensors using div or / is no longer supported
            return

        tensors1 = []
        tensors2 = []
        size_change = 0
        for _ in range(self.N):
            tensors1.append(torch.zeros(self.H + size_change, self.W + size_change, device=device, dtype=dtype))
            tensors2.append(torch.ones(self.H + size_change, self.W + size_change, device=device, dtype=dtype))
            size_change += 1

        res = torch._foreach_mul(tensors1, tensors2)
        size_change = 0
        for t in res:
            self.assertEqual(t, torch.zeros(self.H + size_change, self.W + size_change, device=device, dtype=dtype))
            size_change += 1

        res = torch._foreach_div(torch._foreach_add(tensors1, 4), torch._foreach_mul(tensors2, 2))
        size_change = 0
        for t in res:
            self.assertEqual(t, torch.ones(self.H + size_change, self.W + size_change, device=device, dtype=dtype).mul(2))
            size_change += 1

        res = torch._foreach_add(tensors1, tensors2)
        size_change = 0
        for t in res:
            self.assertEqual(t, torch.ones(self.H + size_change, self.W + size_change, device=device, dtype=dtype))
            size_change += 1

        res = torch._foreach_sub(res, tensors2)
        size_change = 0
        for t in res:
            self.assertEqual(t, torch.zeros(self.H + size_change, self.W + size_change, device=device, dtype=dtype))
            size_change += 1

    @dtypes(*torch.testing.get_all_dtypes())
    def test_bin_op_list__same_size_tensors(self, device, dtype):
        if dtype == torch.bool:
            return

        if dtype in [torch.int8, torch.int16, torch.int32, torch.int64, torch.uint8]:
            # Integer division of tensors using div or / is no longer supported
            return

        tensors1 = []
        tensors2 = []
        for _ in range(self.N):
            tensors1.append(torch.zeros(self.H, self.W, device=device, dtype=dtype))
            tensors2.append(torch.ones(self.H, self.W, device=device, dtype=dtype))


        torch._foreach_add_(tensors1, tensors2)
        for t in tensors1:
            self.assertEqual(t, torch.ones(self.H, self.W, device=device, dtype=dtype))

        torch._foreach_sub_(tensors1, tensors2)
        for t in tensors1:
            self.assertEqual(t, torch.zeros(self.H, self.W, device=device, dtype=dtype))

        torch._foreach_mul_(tensors1, tensors2)
        for t in tensors1:
            self.assertEqual(t, torch.zeros(self.H, self.W, device=device, dtype=dtype))

        torch._foreach_div_(torch._foreach_add_(tensors1, 4), torch._foreach_add_(tensors2, 1))
        for t in tensors1:
            self.assertEqual(t, torch.ones(self.H, self.W, device=device, dtype=dtype).mul(2))

    def test_add_list_error_cases(self, device):
        tensors1 = []
        tensors2 = []

        # Empty lists
        with self.assertRaises(RuntimeError):
            torch._foreach_add(tensors1, tensors2)
            torch._foreach_add_(tensors1, tensors2)

        # One empty list
        tensors1.append(torch.tensor([1], device=device))
        with self.assertRaises(RuntimeError):
            torch._foreach_add(tensors1, tensors2)
            torch._foreach_add_(tensors1, tensors2)

        # Lists have different amount of tensors
        tensors2.append(torch.tensor([1], device=device))
        tensors2.append(torch.tensor([1], device=device))
        with self.assertRaises(RuntimeError):
            torch._foreach_add(tensors1, tensors2)
            torch._foreach_add_(tensors1, tensors2)

    def test_add_list_different_dtypes(self, device):
        tensors1 = []
        tensors2 = []
        for _ in range(self.N):
            tensors1.append(torch.zeros(self.H, self.W, device=device, dtype=torch.float))
            tensors2.append(torch.ones(self.H, self.W, device=device, dtype=torch.int))

        res = torch._foreach_add(tensors1, tensors2)
        torch._foreach_add_(tensors1, tensors2)
        self.assertEqual(res, tensors1)
        self.assertEqual(res[0], torch.ones(self.H, self.W, device=device, dtype=torch.float))

instantiate_device_type_tests(TestForeach, globals())

if __name__ == '__main__':
    run_tests()<|MERGE_RESOLUTION|>--- conflicted
+++ resolved
@@ -7,7 +7,6 @@
     H = 20
     W = 20
 
-<<<<<<< HEAD
     def get_test_data(self, device, dtype):
         tensors = []
         for _ in range(self.N):
@@ -16,8 +15,6 @@
         return tensors
 
     # Ops with scalar
-=======
->>>>>>> dcc653f5
     @dtypes(*torch.testing.get_all_dtypes())
     def test_add_scalar__same_size_tensors(self, device, dtype):
         tensors = [torch.zeros(self.H, self.W, device=device, dtype=dtype) for n in range(self.N)]
